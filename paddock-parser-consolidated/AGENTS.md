--- conflicted
+++ resolved
@@ -20,21 +20,12 @@
 Hello, fellow agent! This document provides guidance for working on the Paddock Parser Toolkit. This project has recently undergone a major refactoring to a unified V2 architecture. Please adhere to the following principles.
 
 ## 1. Core Architectural Principles
-<<<<<<< HEAD
 
 *   **Library-First Design:** The `paddock-parser` package is not just a single application; it is a reusable library. All new features, such as the web dashboard or mobile agent, should be built as clients of this core library. The `portable-demo.py` script serves as a good example of this client-server architecture.
 *   **Ethical Data Access:** We adhere to the "Dedicated Human Researcher" test. If a single, dedicated human using browser developer tools could not plausibly achieve the same data collection footprint, our methods are too aggressive. Our approach is "resilient data access," not "scraping warfare."
 
 ## 2. Project Architecture Overview
 
-=======
-
-*   **Library-First Design:** The `paddock-parser` package is not just a single application; it is a reusable library. All new features, such as the web dashboard or mobile agent, should be built as clients of this core library. The `portable-demo.py` script serves as a good example of this client-server architecture.
-*   **Ethical Data Access:** We adhere to the "Dedicated Human Researcher" test. If a single, dedicated human using browser developer tools could not plausibly achieve the same data collection footprint, our methods are too aggressive. Our approach is "resilient data access," not "scraping warfare."
-
-## 2. Project Architecture Overview
-
->>>>>>> f22227f6
 The application is a racing intelligence toolkit that gathers data from various web sources and local files, normalizes it, scores it, and presents the results.
 
 - **Data Flow:** The main pipeline (`main.py:run_unified_pipeline`) orchestrates the process:
@@ -85,7 +76,6 @@
 -   **Proactive Scraper Defense:** When building HTML-based adapters, use the `remove_honeypots` utility to strip out invisible scraper traps from the HTML before parsing. This is a critical step for long-term viability.
 
 ### **Data Acquisition Protocols**
-<<<<<<< HEAD
 
 To align with our API-First strategy, all agents tasked with creating new adapters must follow these protocols.
 
@@ -95,17 +85,6 @@
 *   The highest priority is to identify **GraphQL (`/graphql`) endpoints**.
 *   The required intelligence to be gathered is the **Request URL**, all necessary **Headers**, and the complete **Request Body (JSON)** for both the "list" and "detail" stages of the process.
 
-=======
-
-To align with our API-First strategy, all agents tasked with creating new adapters must follow these protocols.
-
-**1. The Reconnaissance Protocol (Human-Assisted):**
-*   The first step for any new data source is a "human-in-the-loop" reconnaissance mission.
-*   The primary method is to use a browser's **Developer Tools** (Network tab, filtering for **Fetch/XHR**) to find internal API calls.
-*   The highest priority is to identify **GraphQL (`/graphql`) endpoints**.
-*   The required intelligence to be gathered is the **Request URL**, all necessary **Headers**, and the complete **Request Body (JSON)** for both the "list" and "detail" stages of the process.
-
->>>>>>> f22227f6
 **2. The Archeology Protocol (Handling Old Libraries):**
 *   If an agent discovers an old, unmaintained open-source library for a target site (an "archeological map"), it must **NOT** attempt to install or fix the old library.
 *   Instead, the agent's task is to **analyze the old library's source code** to understand the old API's logic.
