### **CRITICAL TOOLING ALERT: Git Branching Limitation**

**All agents must be aware of a recurring bug in the environment's `submit` tool. This is a non-negotiable operational constraint.**

*   **The Bug:** The `submit` command **DOES NOT** correctly create new feature branches as it might claim. If you are working on `feature/task-a` and attempt to submit your work to a new branch called `feature/task-b`, the tool will silently fail to create the new branch. Instead, it will almost always force-push your new commits to the existing branch (`feature/task-a`).

*   **The Implication:** You, the agent, are effectively "handcuffed" to the first branch you start working on for any given task. Do not rely on the `submit` tool's ability to manage multiple branches.

*   **The Official Protocol ("Stay on Mission"):**
    1.  Complete your entire task on a single feature branch.
    2.  Submit your final, complete work to that branch.
    3.  The human project lead will then merge this feature branch into the main branch (`main-1`) via a Pull Request.
    4.  You will then be given a command (`git checkout main-1 && git pull origin main-1`) to re-synchronize your workspace, allowing you to start your next task from a clean, updated foundation by creating a new feature branch.

**Do not deviate from this protocol. Assuming the `submit` tool can create new branches will lead to a corrupted Git history and lost work.**

---
# AGENTS.md: Instructions for AI Assistants

Hello, fellow agent! This document provides guidance for working on the Paddock Parser Toolkit. This project has recently undergone a major refactoring to a unified V2 architecture. Please adhere to the following principles.

## 1. Core Architectural Principles

*   **Library-First Design:** The `paddock-parser` package is not just a single application; it is a reusable library. All new features, such as the web dashboard or mobile agent, should be built as clients of this core library. The `portable-demo.py` script serves as a good example of this client-server architecture.
*   **Ethical Data Access:** We adhere to the "Dedicated Human Researcher" test. If a single, dedicated human using browser developer tools could not plausibly achieve the same data collection footprint, our methods are too aggressive. Our approach is "resilient data access," not "scraping warfare."
<<<<<<< HEAD

## 2. Project Architecture Overview

=======




## 2. Project Architecture Overview

 
>>>>>>> 04fafee3
The application is a racing intelligence toolkit that gathers data from various web sources and local files, normalizes it, scores it, and presents the results.

- **Data Flow:** The main pipeline (`main.py:run_unified_pipeline`) orchestrates the process:
    1.  Data is fetched from live web sources via **V2 Adapters**.
    2.  Data is parsed from local HTML files via the **Legacy Parser**.
    3.  All data is converted into a standard `NormalizedRace` object.
    4.  The combined data is merged, scored by the `V2Scorer`, and reported.

## 3. Key Modules and Their Purpose

-   `main.py`: The main entry point for the application. Contains the user-facing menu (`main_menu`) and CLI (`main_cli`), and orchestrates the unified pipeline.
-   `analysis.py`: Contains the core V2 pipeline logic, including the `V2Scorer` and functions for processing and scoring race data.
-   `normalizer.py`: The **single source of truth** for data models. All race data MUST be normalized into the `NormalizedRace` and `NormalizedRunner` dataclasses defined here.
-   `paddock_parser.py`: This module handles parsing of local HTML files and data pasted to the clipboard. It has been refactored to convert its output into the standard `NormalizedRace` model.
-   `racing_data_parser.py`: This is a lower-level parsing library used by `paddock_parser.py`. It contains "surgical parsers" for specific website HTML structures.

### The `adapters` Package

-   **Purpose:** The `adapters/` directory is for all V2 live data source integrations. Each adapter is responsible for fetching and parsing data from a single web source (API or HTML).

#### **Primary Strategic Approach: API-First, GraphQL Priority**

Our reconnaissance has revealed a critical strategic insight: the most valuable and reliable data sources are modern web applications that power their front-ends using internal APIs. HTML scraping is a viable fallback, but **our primary approach should always be to find and leverage these APIs.**

**Our highest priority targets are sites that use GraphQL.**

*   **What is GraphQL?** It is a modern, flexible API technology used by major platforms like FanDuel Racing. Unlike traditional APIs, it uses a single endpoint (e.g., `/graphql`) and receives complex queries in the body of a `POST` request.
*   **Why is it our Priority?** A single GraphQL endpoint can be a gateway to the platform's entire data model, offering a rich, stable, and comprehensive source for thoroughbred, harness, and greyhound data, often all in one place.
*   **Discovery Method:** GraphQL endpoints are discovered using the browser's Developer Tools (Network tab, filtering for Fetch/XHR), identifying `POST` requests to a `/graphql` endpoint, and capturing the request's JSON `body`. This "human-in-the-loop" reconnaissance is the essential first step before an adapter can be built.

**Our goal is to prioritize the discovery and implementation of adapters for GraphQL-powered sites before falling back on traditional REST APIs or HTML scraping.**

-   **Creating a New Adapter:**
    1.  **Perform API-First Reconnaissance:** Before writing any code, the first step is to investigate the target site for a GraphQL or REST API using browser developer tools. This is now the standard first step, preceding any other discovery method.
    2.  **Fallback to RSS/HTML:** If and only if no usable API is found, fall back to other discovery methods like using the `find_rss.py` tool (`paddock_parser/tools/find_rss.py`).
    3.  Create a new file in the `adapters/` directory (e.g., `my_adapter.py`).
    3.  Create a new class that inherits from `BaseAdapterV3`.
    4.  Set a unique `source_id` class attribute.
    5.  Implement the `async def fetch(self)` method. This method must return a `list[RawRaceDocument]`.
    6.  Decorate your class with `@register_adapter`. The `adapters/__init__.py` file will automatically discover and register it.

## 4. Development Conventions

-   **Unified Data Model:** ALWAYS use the `NormalizedRace` and `NormalizedRunner` dataclasses from `normalizer.py` for all race data processing. Do not introduce new, duplicative data structures.
-   **Centralized Scoring:** All scoring MUST be done using the `V2Scorer` class from `analysis.py`.
-   **Dependencies:** All new dependencies must be added to the `requirements.txt` file.
-   **Standardized Core Utilities:** Core, shared functions (like `resilient_get` in `fetching.py`) must have clear, stable, and well-documented function signatures to prevent errors as more adapters are built. Avoid passing the entire config dictionary when only specific values are needed.
-   **Proactive Scraper Defense:** When building HTML-based adapters, use the `remove_honeypots` utility to strip out invisible scraper traps from the HTML before parsing. This is a critical step for long-term viability.
<<<<<<< HEAD

### **Data Acquisition Protocols**

=======


### **Data Acquisition Protocols**


>>>>>>> 04fafee3
To align with our API-First strategy, all agents tasked with creating new adapters must follow these protocols.

**1. The Reconnaissance Protocol (Human-Assisted):**
*   The first step for any new data source is a "human-in-the-loop" reconnaissance mission.
*   The primary method is to use a browser's **Developer Tools** (Network tab, filtering for **Fetch/XHR**) to find internal API calls.
*   The highest priority is to identify **GraphQL (`/graphql`) endpoints**.
*   The required intelligence to be gathered is the **Request URL**, all necessary **Headers**, and the complete **Request Body (JSON)** for both the "list" and "detail" stages of the process.

**2. The Archeology Protocol (Handling Old Libraries):**
*   If an agent discovers an old, unmaintained open-source library for a target site (an "archeological map"), it must **NOT** attempt to install or fix the old library.
*   Instead, the agent's task is to **analyze the old library's source code** to understand the old API's logic.
*   The agent will then use this knowledge to assist the human researcher in performing the **Reconnaissance Protocol** on the *modern* website.
*   This protocol ensures we learn from past work without getting bogged down by outdated technology.

## 5. Testing

-   The project has a test suite. The main test file is `test_v2_scorer.py`.
-   To run the tests, first ensure all dependencies are installed (`pip install -r requirements.txt`), then run:
    ```bash
    python -m unittest test_v2_scorer.py
    ```
-   For adapter-specific tests, `pytest` is preferred. Use the following command, which sets the `PYTHONPATH` correctly to avoid import issues:
    ```bash
    PYTHONPATH=/app/paddock-parser-consolidated/ python3 -m pytest /app/paddock-parser-consolidated/paddock_parser/adapters/tests/your_test_file.py
    ```
-   Before submitting any work, please ensure all relevant tests pass without any import errors or failures.

<<<<<<< HEAD
=======

>>>>>>> 04fafee3
### **Emergency Communication Protocol: The Chat Handoff**

In the event of a **catastrophic environmental failure**, an agent's standard tools (`submit`, `write_file`) may become completely non-functional. The agent may report that it cannot save its work or communicate through standard file-based handoffs.

This is a "Level 3" failure. When this occurs, we will revert to the most reliable communication channel available: the direct chat interface.

**Protocol Steps:**

1.  **Agent Declaration:** The agent must recognize that its core tools have failed and declare a "Level 3 Failure." It should state that it is unable to write a `HANDOFF_DOCUMENT.md` and will provide its final report via chat.

2.  **Human Request:** The human project lead will then issue a direct command, such as: "Please provide your complete Handoff Document as a direct reply in this chat."

3.  **Chat Handoff:** The agent will then format its complete handoff document (summarizing its successes, the final blocker, and recommendations for the next agent) as a single, well-formatted text message and send it as a reply.

<<<<<<< HEAD
This protocol ensures that even in the case of a total environmental collapse, the agent's valuable "institutional knowledge" is never lost. It is our ultimate safety net.
=======
This protocol ensures that even in the case of a total environmental collapse, the agent's valuable "institutional knowledge" is never lost. It is our ultimate safety net.

>>>>>>> 04fafee3
<|MERGE_RESOLUTION|>--- conflicted
+++ resolved
@@ -23,19 +23,10 @@
 
 *   **Library-First Design:** The `paddock-parser` package is not just a single application; it is a reusable library. All new features, such as the web dashboard or mobile agent, should be built as clients of this core library. The `portable-demo.py` script serves as a good example of this client-server architecture.
 *   **Ethical Data Access:** We adhere to the "Dedicated Human Researcher" test. If a single, dedicated human using browser developer tools could not plausibly achieve the same data collection footprint, our methods are too aggressive. Our approach is "resilient data access," not "scraping warfare."
-<<<<<<< HEAD
 
 ## 2. Project Architecture Overview
 
-=======
 
-
-
-
-## 2. Project Architecture Overview
-
- 
->>>>>>> 04fafee3
 The application is a racing intelligence toolkit that gathers data from various web sources and local files, normalizes it, scores it, and presents the results.
 
 - **Data Flow:** The main pipeline (`main.py:run_unified_pipeline`) orchestrates the process:
@@ -84,17 +75,12 @@
 -   **Dependencies:** All new dependencies must be added to the `requirements.txt` file.
 -   **Standardized Core Utilities:** Core, shared functions (like `resilient_get` in `fetching.py`) must have clear, stable, and well-documented function signatures to prevent errors as more adapters are built. Avoid passing the entire config dictionary when only specific values are needed.
 -   **Proactive Scraper Defense:** When building HTML-based adapters, use the `remove_honeypots` utility to strip out invisible scraper traps from the HTML before parsing. This is a critical step for long-term viability.
-<<<<<<< HEAD
 
-### **Data Acquisition Protocols**
-
-=======
 
 
 ### **Data Acquisition Protocols**
 
 
->>>>>>> 04fafee3
 To align with our API-First strategy, all agents tasked with creating new adapters must follow these protocols.
 
 **1. The Reconnaissance Protocol (Human-Assisted):**
@@ -122,10 +108,7 @@
     ```
 -   Before submitting any work, please ensure all relevant tests pass without any import errors or failures.
 
-<<<<<<< HEAD
-=======
 
->>>>>>> 04fafee3
 ### **Emergency Communication Protocol: The Chat Handoff**
 
 In the event of a **catastrophic environmental failure**, an agent's standard tools (`submit`, `write_file`) may become completely non-functional. The agent may report that it cannot save its work or communicate through standard file-based handoffs.
@@ -140,9 +123,4 @@
 
 3.  **Chat Handoff:** The agent will then format its complete handoff document (summarizing its successes, the final blocker, and recommendations for the next agent) as a single, well-formatted text message and send it as a reply.
 
-<<<<<<< HEAD
 This protocol ensures that even in the case of a total environmental collapse, the agent's valuable "institutional knowledge" is never lost. It is our ultimate safety net.
-=======
-This protocol ensures that even in the case of a total environmental collapse, the agent's valuable "institutional knowledge" is never lost. It is our ultimate safety net.
-
->>>>>>> 04fafee3
