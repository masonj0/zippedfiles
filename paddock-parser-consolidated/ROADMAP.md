# Paddock Parser Toolkit: Development Roadmap

## 1. V3 Strategic Pillars

Our development is guided by core principles to create a resilient, intelligent, and ethical V3 architecture.

*   **On Defense: Mimicking Human Behavior & Proactive Defense**
    *   **Core Insight:** Our greatest vulnerability is predictability. Advanced adversaries can detect non-human fetching patterns and use scraper traps (honeypots).
    *   **Strategic Response:** Introduce sophisticated randomness ("chaos") into timing and session management. Proactively scan for and remove invisible "honeypot" links before parsing to avoid detection.

*   **On Architecture: The Intelligent Ecosystem & Library-First Design**
    *   **Core Insight:** A future-proof architecture requires intelligence and reusability.
    *   **Strategic Response:** Evolve from a linear pipeline to a cyclical, intelligent ecosystem. The `paddock-parser` package should be treated as a reusable library, enabling other tools (like the mobile agent) to easily use the core parsing and scoring logic.

*   **On AI Integration: The Hybrid Approach**
    *   **Core Insight:** The most sophisticated use of an LLM is for **Dynamic Factor Weighting**.
    *   **Strategic Response:** Treat the LLM as a "context provider" that feeds qualitative insights and dynamic weights into our quantitative scoring engine.

*   **On Ethics: The "Dedicated Human Researcher" Test**
    *   **Core Insight:** If a single, dedicated human using browser developer tools could not plausibly achieve the same data collection footprint, our methods are too aggressive.
    *   **Strategic Response:** Formally adopt this principle, reframing our approach as **"resilient data access"** for a sustainable and ethical long-term strategy.

---

## 2. Implementation Roadmap

### Phase 1: Core Data Acquisition & Resilience
This phase focuses on making our data gathering dramatically more resilient, intelligent, and capable.

-   **Automated Data Source Discovery:**
    -   **Goal:** Move from manually finding data sources to proactively discovering new ones.
    -   **Next Steps:** Regularly use the `find_rss.py` utility as a standard step before building any new adapter.

-   **Proactive Scraper Defense (Honeypot Detection):**
    -   **Goal:** Massively increase the long-term viability and stealth of the toolkit by proactively avoiding scraper traps.
    -   **Next Steps:** This is a foundational task. A utility to scan HTML for invisible "honeypot" links and remove them should be implemented and used by all HTML-based adapters.

-   **Graceful Degradation:**
    -   **Goal:** Enhance `resilient_get` to include fallback logic if advanced fetching fails.

-   **Image OCR as a Backup:**
    -   **Goal:** Implement an OCR fallback for sites that render data as images.

### Phase 2: Advanced Scraping & Real-Time Data
This phase transitions the toolkit from a batch-processing scraper to a real-time streaming data engine.

-   **Real-Time Data via WebSocket Adapter:**
    -   **Goal:** This is a paradigm shift for the toolkit. Connect directly to `wss://` WebSocket streams to receive real-time odds data, which is essential for capturing market movements.
    -   **Next Steps:** Add `websockets` dependency. Create a new type of adapter to handle WebSocket connections, identify target endpoints, and parse incoming messages.

-   **Playwright Bootstrap Integration:**
    -   **Status:** Implemented. This hybrid approach uses a real browser to establish an authenticated session, then passes cookies to `httpx` for faster scraping.

### Phase 3: Intelligence & Analysis
This phase focuses on enriching the data and improving the scoring model.
<<<<<<< HEAD

-   **Contextualization Engine:**
    -   **Goal:** Add a "Contextualize" stage to the pipeline before scoring to integrate external data like weather, news, and pundit commentary.
    -   **Next Steps:** Design a system to fetch and align external data points with specific races.

-   **Results-Based Feedback Loop:**
    -   **Goal:** Create a feedback loop where real race results are used to automatically improve the scoring model and adapter accuracy over time.
    -   **Next Steps:** Develop a mechanism to ingest race results and a model training process to adjust `V2Scorer` weights.

### Phase 4: User Interface & Delivery
This phase focuses on the end-user delivery of the toolkit's intelligence.

-   **The Autonomous Mobile Agent:**
    -   **Goal:** Realize the vision of a pocket-sized, self-contained intelligence agent, not just a web dashboard.
    -   **Next Steps:** Refactor the `mobile_alert_engine.py` to use the `spectral_scheduler` for its main loop, turning it into a lightweight, autonomous agent for mobile devices (e.g., via Termux) to provide real-time alerts. This is the guiding principle for notification-based features.

-   **Webhook/Push Integration:**
    -   **Goal:** Allow external services like IFTTT or Zapier to trigger scans instantly.
    -   **Next Steps:** Enhance `mobile_alert_engine.py` with a lightweight HTTP server (e.g., using `aiohttp`) to listen for incoming webhooks.

---

### **Primary Strategic Approach: API-First, GraphQL Priority**

Our reconnaissance has revealed a critical strategic insight: the most valuable and reliable data sources are modern web applications that power their front-ends using internal APIs. HTML scraping is a viable fallback, but our primary approach should always be to find and leverage these APIs.

**Our highest priority targets are sites that use GraphQL.**

*   **What is GraphQL?** It is a modern, flexible API technology used by major platforms like FanDuel Racing. Unlike traditional APIs, it uses a single endpoint (e.g., `/graphql`) and receives complex queries in the body of a `POST` request.
*   **Why is it our Priority?** A single GraphQL endpoint can be a gateway to the platform's entire data model, offering a rich, stable, and comprehensive source for thoroughbred, harness, and greyhound data, often all in one place.
*   **Discovery Method:** GraphQL endpoints are discovered using the browser's Developer Tools (Network tab, filtering for Fetch/XHR), identifying `POST` requests to a `/graphql` endpoint, and capturing the request's JSON `body`. This "human-in-the-loop" reconnaissance is the essential first step before an adapter can be built.

**Our goal is to prioritize the discovery and implementation of adapters for GraphQL-powered sites before falling back on traditional REST APIs or HTML scraping.**

### **Data Source Discovery: From Scraping to Intelligence Gathering**

Our recent reconnaissance efforts have yielded a significant breakthrough in our data acquisition strategy. We have confirmed that the most valuable, reliable, and data-rich sources are modern web platforms that use internal **GraphQL APIs**.

Our strategic priority has therefore shifted. We are now focused on an **API-First** approach. This elevates our data acquisition from opportunistic scraping to targeted intelligence gathering.

#### **Tier 1: Confirmed Live GraphQL Targets**

These are our highest-priority targets, where a live API has been identified and is ready for adapter implementation.

*   **Target:** **FanDuel Racing**
    *   **API Type:** GraphQL
    *   **Status:** **Confirmed Live.** Two-stage query process discovered (schedule and race detail).
    *   **Value:** A single integration point for high-quality **Thoroughbred** and **Harness Racing** data for the US market. This is our primary active development target for the "Variety" mission.

#### **Tier 2: High-Potential Leads for Investigation**

These are leads identified through research that are likely to have modern, public-facing APIs. They require a "human-in-the-loop" reconnaissance mission to confirm.

*   **Target:** **The Odds API (`the-odds-api.com`)**
    *   **Potential:** A commercial odds aggregator. Could be a "one-to-many" source, providing odds from dozens of bookmakers in a single feed. A potential goldmine for Phase 2 (Advanced Odds Processing).
    *   **Mission:** Investigate developer documentation for horse racing coverage and free tier limitations.

*   **Target:** **Prophet Exchange API (`github.com/prophet-exchange`)**
    *   **Potential:** A betting exchange with a public GitHub presence, signaling a developer-friendly API. Exchanges are excellent sources for real-time market data.
    *   **Mission:** Investigate API documentation for horse racing coverage and technology type (REST, GraphQL, WebSocket).

#### **Tier 3: The "Project Archeology" Protocol**

This protocol is for leveraging old, unmaintained open-source projects as "treasure maps" to modern APIs. The discovery of `PySBR` (a dead project for a deprecated feature) taught us this valuable lesson.

*   **The Principle:** Old API wrappers are not to be revived. They are to be studied as blueprints of how a site's API *used to work*.
*   **The Mission:** When an "archeological" lead is found, the task is to perform reconnaissance on the *modern* version of the target website to find the *new* API, using the old code as a guide. This prevents wasting time on dead ends and accelerates the discovery of their modern replacements.

---

## **The "Polyglot Future" Vision**

The long-term vision for the Paddock Parser Toolkit is to evolve beyond a single-language "monolith" and into a "polyglot" system, where we use the absolute best language for each specific task. This will allow the toolkit to become more powerful, scalable, and performant than it could ever be if it remained purely in Python.

The proposed architecture identifies three distinct roles:
1.  **The "Project Lead" (Python):** The central nervous system for orchestration, data science, and high-level analysis.
2.  **The "Foragers" (Go/Rust):** A high-performance, standalone data ingestion engine for maximum concurrency and speed.
3.  **The "Town Crier" (TypeScript):** An interactive, web-based user interface for modern data presentation and real-time dashboards.

### **Architectural Considerations**

As we move towards this vision, the following key points, based on agent feedback, must be considered:

*   **Challenge - The API Contract:** The single most critical success factor will be the design of the **API contracts** between the three components. These APIs (e.g., between Python/TypeScript and Python/Go) must be meticulously designed, documented, and versioned to allow for independent development and prevent integration issues.

*   **Opportunity - Enhancing the "Forager" Role:** The "Foragers" could be made even more powerful by performing a "pre-parsing" step. For example, a Go-based forager could extract a specific JSON blob from a large HTML page and return only that small chunk to Python, further reducing the load on the Python brain.

*   **Challenge - Operational Complexity:** Moving from a single application to three separate services significantly increases the complexity of development, testing, and deployment. A strategy for managing this, likely involving containerization (Docker) and local orchestration (Docker Compose), will be essential.
=======

-   **Contextualization Engine:**
    -   **Goal:** Add a "Contextualize" stage to the pipeline before scoring to integrate external data like weather, news, and pundit commentary.
    -   **Next Steps:** Design a system to fetch and align external data points with specific races.

-   **Results-Based Feedback Loop:**
    -   **Goal:** Create a feedback loop where real race results are used to automatically improve the scoring model and adapter accuracy over time.
    -   **Next Steps:** Develop a mechanism to ingest race results and a model training process to adjust `V2Scorer` weights.

### Phase 4: User Interface & Delivery
This phase focuses on the end-user delivery of the toolkit's intelligence.

-   **The Autonomous Mobile Agent:**
    -   **Goal:** Realize the vision of a pocket-sized, self-contained intelligence agent, not just a web dashboard.
    -   **Next Steps:** Refactor the `mobile_alert_engine.py` to use the `spectral_scheduler` for its main loop, turning it into a lightweight, autonomous agent for mobile devices (e.g., via Termux) to provide real-time alerts. This is the guiding principle for notification-based features.

-   **Webhook/Push Integration:**
    -   **Goal:** Allow external services like IFTTT or Zapier to trigger scans instantly.
    -   **Next Steps:** Enhance `mobile_alert_engine.py` with a lightweight HTTP server (e.g., using `aiohttp`) to listen for incoming webhooks.

---

### **Primary Strategic Approach: API-First, GraphQL Priority**

Our reconnaissance has revealed a critical strategic insight: the most valuable and reliable data sources are modern web applications that power their front-ends using internal APIs. HTML scraping is a viable fallback, but our primary approach should always be to find and leverage these APIs.

**Our highest priority targets are sites that use GraphQL.**

*   **What is GraphQL?** It is a modern, flexible API technology used by major platforms like FanDuel Racing. Unlike traditional APIs, it uses a single endpoint (e.g., `/graphql`) and receives complex queries in the body of a `POST` request.
*   **Why is it our Priority?** A single GraphQL endpoint can be a gateway to the platform's entire data model, offering a rich, stable, and comprehensive source for thoroughbred, harness, and greyhound data, often all in one place.
*   **Discovery Method:** GraphQL endpoints are discovered using the browser's Developer Tools (Network tab, filtering for Fetch/XHR), identifying `POST` requests to a `/graphql` endpoint, and capturing the request's JSON `body`. This "human-in-the-loop" reconnaissance is the essential first step before an adapter can be built.

**Our goal is to prioritize the discovery and implementation of adapters for GraphQL-powered sites before falling back on traditional REST APIs or HTML scraping.**

### **Data Source Discovery: From Scraping to Intelligence Gathering**

Our recent reconnaissance efforts have yielded a significant breakthrough in our data acquisition strategy. We have confirmed that the most valuable, reliable, and data-rich sources are modern web platforms that use internal **GraphQL APIs**.

Our strategic priority has therefore shifted. We are now focused on an **API-First** approach. This elevates our data acquisition from opportunistic scraping to targeted intelligence gathering.

#### **Tier 1: Confirmed Live GraphQL Targets**

These are our highest-priority targets, where a live API has been identified and is ready for adapter implementation.

*   **Target:** **FanDuel Racing**
    *   **API Type:** GraphQL
    *   **Status:** **Confirmed Live.** Two-stage query process discovered (schedule and race detail).
    *   **Value:** A single integration point for high-quality **Thoroughbred** and **Harness Racing** data for the US market. This is our primary active development target for the "Variety" mission.

#### **Tier 2: High-Potential Leads for Investigation**

These are leads identified through research that are likely to have modern, public-facing APIs. They require a "human-in-the-loop" reconnaissance mission to confirm.

*   **Target:** **The Odds API (`the-odds-api.com`)**
    *   **Potential:** A commercial odds aggregator. Could be a "one-to-many" source, providing odds from dozens of bookmakers in a single feed. A potential goldmine for Phase 2 (Advanced Odds Processing).
    *   **Mission:** Investigate developer documentation for horse racing coverage and free tier limitations.

*   **Target:** **Prophet Exchange API (`github.com/prophet-exchange`)**
    *   **Potential:** A betting exchange with a public GitHub presence, signaling a developer-friendly API. Exchanges are excellent sources for real-time market data.
    *   **Mission:** Investigate API documentation for horse racing coverage and technology type (REST, GraphQL, WebSocket).

#### **Tier 3: The "Project Archeology" Protocol**

This protocol is for leveraging old, unmaintained open-source projects as "treasure maps" to modern APIs. The discovery of `PySBR` (a dead project for a deprecated feature) taught us this valuable lesson.

*   **The Principle:** Old API wrappers are not to be revived. They are to be studied as blueprints of how a site's API *used to work*.
*   **The Mission:** When an "archeological" lead is found, the task is to perform reconnaissance on the *modern* version of the target website to find the *new* API, using the old code as a guide. This prevents wasting time on dead ends and accelerates the discovery of their modern replacements.
>>>>>>> 04fafee3
<|MERGE_RESOLUTION|>--- conflicted
+++ resolved
@@ -53,7 +53,7 @@
 
 ### Phase 3: Intelligence & Analysis
 This phase focuses on enriching the data and improving the scoring model.
-<<<<<<< HEAD
+ pair
 
 -   **Contextualization Engine:**
     -   **Goal:** Add a "Contextualize" stage to the pipeline before scoring to integrate external data like weather, news, and pundit commentary.
@@ -141,73 +141,5 @@
 
 *   **Opportunity - Enhancing the "Forager" Role:** The "Foragers" could be made even more powerful by performing a "pre-parsing" step. For example, a Go-based forager could extract a specific JSON blob from a large HTML page and return only that small chunk to Python, further reducing the load on the Python brain.
 
-*   **Challenge - Operational Complexity:** Moving from a single application to three separate services significantly increases the complexity of development, testing, and deployment. A strategy for managing this, likely involving containerization (Docker) and local orchestration (Docker Compose), will be essential.
-=======
-
--   **Contextualization Engine:**
-    -   **Goal:** Add a "Contextualize" stage to the pipeline before scoring to integrate external data like weather, news, and pundit commentary.
-    -   **Next Steps:** Design a system to fetch and align external data points with specific races.
-
--   **Results-Based Feedback Loop:**
-    -   **Goal:** Create a feedback loop where real race results are used to automatically improve the scoring model and adapter accuracy over time.
-    -   **Next Steps:** Develop a mechanism to ingest race results and a model training process to adjust `V2Scorer` weights.
-
-### Phase 4: User Interface & Delivery
-This phase focuses on the end-user delivery of the toolkit's intelligence.
-
--   **The Autonomous Mobile Agent:**
-    -   **Goal:** Realize the vision of a pocket-sized, self-contained intelligence agent, not just a web dashboard.
-    -   **Next Steps:** Refactor the `mobile_alert_engine.py` to use the `spectral_scheduler` for its main loop, turning it into a lightweight, autonomous agent for mobile devices (e.g., via Termux) to provide real-time alerts. This is the guiding principle for notification-based features.
-
--   **Webhook/Push Integration:**
-    -   **Goal:** Allow external services like IFTTT or Zapier to trigger scans instantly.
-    -   **Next Steps:** Enhance `mobile_alert_engine.py` with a lightweight HTTP server (e.g., using `aiohttp`) to listen for incoming webhooks.
-
----
-
-### **Primary Strategic Approach: API-First, GraphQL Priority**
-
-Our reconnaissance has revealed a critical strategic insight: the most valuable and reliable data sources are modern web applications that power their front-ends using internal APIs. HTML scraping is a viable fallback, but our primary approach should always be to find and leverage these APIs.
-
-**Our highest priority targets are sites that use GraphQL.**
-
-*   **What is GraphQL?** It is a modern, flexible API technology used by major platforms like FanDuel Racing. Unlike traditional APIs, it uses a single endpoint (e.g., `/graphql`) and receives complex queries in the body of a `POST` request.
-*   **Why is it our Priority?** A single GraphQL endpoint can be a gateway to the platform's entire data model, offering a rich, stable, and comprehensive source for thoroughbred, harness, and greyhound data, often all in one place.
-*   **Discovery Method:** GraphQL endpoints are discovered using the browser's Developer Tools (Network tab, filtering for Fetch/XHR), identifying `POST` requests to a `/graphql` endpoint, and capturing the request's JSON `body`. This "human-in-the-loop" reconnaissance is the essential first step before an adapter can be built.
-
-**Our goal is to prioritize the discovery and implementation of adapters for GraphQL-powered sites before falling back on traditional REST APIs or HTML scraping.**
-
-### **Data Source Discovery: From Scraping to Intelligence Gathering**
-
-Our recent reconnaissance efforts have yielded a significant breakthrough in our data acquisition strategy. We have confirmed that the most valuable, reliable, and data-rich sources are modern web platforms that use internal **GraphQL APIs**.
-
-Our strategic priority has therefore shifted. We are now focused on an **API-First** approach. This elevates our data acquisition from opportunistic scraping to targeted intelligence gathering.
-
-#### **Tier 1: Confirmed Live GraphQL Targets**
-
-These are our highest-priority targets, where a live API has been identified and is ready for adapter implementation.
-
-*   **Target:** **FanDuel Racing**
-    *   **API Type:** GraphQL
-    *   **Status:** **Confirmed Live.** Two-stage query process discovered (schedule and race detail).
-    *   **Value:** A single integration point for high-quality **Thoroughbred** and **Harness Racing** data for the US market. This is our primary active development target for the "Variety" mission.
-
-#### **Tier 2: High-Potential Leads for Investigation**
-
-These are leads identified through research that are likely to have modern, public-facing APIs. They require a "human-in-the-loop" reconnaissance mission to confirm.
-
-*   **Target:** **The Odds API (`the-odds-api.com`)**
-    *   **Potential:** A commercial odds aggregator. Could be a "one-to-many" source, providing odds from dozens of bookmakers in a single feed. A potential goldmine for Phase 2 (Advanced Odds Processing).
-    *   **Mission:** Investigate developer documentation for horse racing coverage and free tier limitations.
-
-*   **Target:** **Prophet Exchange API (`github.com/prophet-exchange`)**
-    *   **Potential:** A betting exchange with a public GitHub presence, signaling a developer-friendly API. Exchanges are excellent sources for real-time market data.
-    *   **Mission:** Investigate API documentation for horse racing coverage and technology type (REST, GraphQL, WebSocket).
-
-#### **Tier 3: The "Project Archeology" Protocol**
-
-This protocol is for leveraging old, unmaintained open-source projects as "treasure maps" to modern APIs. The discovery of `PySBR` (a dead project for a deprecated feature) taught us this valuable lesson.
-
-*   **The Principle:** Old API wrappers are not to be revived. They are to be studied as blueprints of how a site's API *used to work*.
-*   **The Mission:** When an "archeological" lead is found, the task is to perform reconnaissance on the *modern* version of the target website to find the *new* API, using the old code as a guide. This prevents wasting time on dead ends and accelerates the discovery of their modern replacements.
->>>>>>> 04fafee3
+*   **Challenge - Operational Complexity:** Moving from a single application to three separate services significantly increases the complexity of development, testing, and deployment. A strategy for managing this, likely involving containerization (Docker) and local orchestration (Docker Cmpose), will be essential.
+  