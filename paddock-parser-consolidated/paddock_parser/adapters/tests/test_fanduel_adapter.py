--- conflicted
+++ resolved
@@ -124,26 +124,11 @@
         self.assertEqual(len(raw_doc.runners), 2)
 
         # Check the first runner
-<<<<<<< HEAD
+
         runner1 = raw_doc.runners[0]
         self.assertEqual(runner1.name.value, "Speedy")
         self.assertEqual(runner1.number.value, 1)
-=======
-        runner1 = race.runners[0]
-        self.assertEqual(runner1.name, "Speedy")
-        self.assertEqual(runner1.runner_number, 1)
-        self.assertEqual(runner1.jockey, "J. Doe")
-        self.assertEqual(runner1.trainer, "T. Roe")
-        self.assertFalse(runner1.is_scratched)
-        self.assertEqual(runner1.odds, 12.0)  # 12 / 1
-
-        # Check the second runner (scratched)
-        runner2 = race.runners[1]
-        self.assertEqual(runner2.name, "Pacer")
-        self.assertEqual(runner2.runner_number, 2)
-        self.assertTrue(runner2.is_scratched)
-        self.assertEqual(runner2.odds, 2.5)  # 5 / 2
->>>>>>> 12f0b539
+ 
 
 
 if __name__ == "__main__":
