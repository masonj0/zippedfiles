import asyncio
import unittest
from unittest.mock import patch, MagicMock, AsyncMock
import httpx

from paddock_parser.adapters.fanduel_adapter import FanDuelAdapter
from paddock_parser.normalizer import NormalizedRace
from paddock_parser.config_manager import ConfigurationManager
from paddock_parser.sources import RawRaceDocument

# Sample JSON response for the schedule (Phase 1)
SAMPLE_SCHEDULE_RESPONSE = {
    "data": {
        "scheduleRaces": [
            {
                "id": "T1",
                "name": "Harness Park",
                "races": [
                    {
                        "id": "HP-1",
                        "tvgRaceId": 12345,
                        "number": 1,
                        "postTime": "2025-08-26T20:00:00Z",
                        "type": {"code": "H"},
                    },
                    {
                        "id": "HP-2",
                        "tvgRaceId": 67890,
                        "number": 2,
                        "postTime": "2025-08-26T20:30:00Z",
                        "type": {"code": "Q"},  # Should be filtered out
                    },
                ],
            }
        ]
    }
}

# Sample JSON response for race details (Phase 2)
SAMPLE_DETAILS_RESPONSE = {
    "data": {
        "races": [
            {
                "id": "HP-1",
                "tvgRaceId": 12345,
                "bettingInterests": [
                    {
                        "biNumber": 1,
                        "currentOdds": {"numerator": 12, "denominator": 1, "typename": "Odd"},
                        "runners": [
                            {
                                "scratched": False,
                                "horseName": "Speedy",
                                "jockey": "J. Doe",
                                "trainer": "T. Roe",
                            }
                        ],
                    },
                    {
                        "biNumber": 2,
                        "currentOdds": {"numerator": 5, "denominator": 2, "typename": "Odd"},
                        "runners": [
                            {
                                "scratched": True,
                                "horseName": "Pacer",
                                "jockey": "A. Smith",
                                "trainer": "B. Jones",
                            }
                        ],
                    },
                ],
            }
        ]
    }
}


class TestFanDuelAdapter(unittest.TestCase):
    @patch("httpx.AsyncClient")
    def test_fetch_two_stage_process(self, mock_async_client):
        # Arrange
        # This mock will handle both API calls by inspecting the request payload
        async def side_effect(*args, **kwargs):
            mock_response = MagicMock(spec=httpx.Response)
            mock_response.status_code = 200

            payload = kwargs.get("json", {})
            operation_name = payload.get("operationName")

            if operation_name == "getLhnInfo":
                mock_response.json.return_value = SAMPLE_SCHEDULE_RESPONSE
            elif operation_name == "getGraphRaceBettingInterest":
                mock_response.json.return_value = SAMPLE_DETAILS_RESPONSE
            else:
                mock_response.status_code = 400
                mock_response.json.return_value = {"error": "Unknown operation"}

            return mock_response

        mock_post = AsyncMock(side_effect=side_effect)
        mock_client_instance = AsyncMock()
        mock_client_instance.post = mock_post
        mock_async_client.return_value.__aenter__.return_value = mock_client_instance

        mock_config_manager = MagicMock(spec=ConfigurationManager)
        adapter = FanDuelAdapter(config_manager=mock_config_manager)
        adapter.initialize()  # Initialize the adapter with the mock config

        # Act
        results = asyncio.run(adapter.fetch())

        # Assert
        # Check that post was called twice (once for schedule, once for details)
        self.assertEqual(mock_client_instance.post.call_count, 2)

        # Check that we got exactly one race (the Harness race)
        self.assertEqual(len(results), 1)

        # Check the raw race document
        raw_doc = results[0]
        self.assertIsInstance(raw_doc, RawRaceDocument)
        self.assertEqual(raw_doc.track_key, "harness_park")
        self.assertEqual(raw_doc.race_key, "harness_park::r2000")
        self.assertEqual(len(raw_doc.runners), 2)

        # Check the first runner

        runner1 = raw_doc.runners[0]
        self.assertEqual(runner1.name.value, "Speedy")
        self.assertEqual(runner1.number.value, 1)

<<<<<<< HEAD


=======
>>>>>>> 1de5e148
if __name__ == "__main__":
    unittest.main()<|MERGE_RESOLUTION|>--- conflicted
+++ resolved
@@ -129,10 +129,5 @@
         self.assertEqual(runner1.name.value, "Speedy")
         self.assertEqual(runner1.number.value, 1)
 
-<<<<<<< HEAD
-
-
-=======
->>>>>>> 1de5e148
 if __name__ == "__main__":
     unittest.main()