--- conflicted
+++ resolved
@@ -130,11 +130,8 @@
                 track_key = canonical_track_key(interim_race["track_name"])
                 race_key = canonical_race_key(
                     track_key, interim_race["post_time"].strftime("%H%M")
-<<<<<<< HEAD
 
-=======
- 
->>>>>>> e55c2e86
+
                 )
 
                 raw_doc = RawRaceDocument(
@@ -151,11 +148,7 @@
                             number=FieldConfidence(r.saddle_cloth, 0.9, self.source_id),
                         )
                         for r in runners
-<<<<<<< HEAD
 
-=======
-                 
->>>>>>> e55c2e86
                 )
                 normalized_races.append(raw_doc)
 
