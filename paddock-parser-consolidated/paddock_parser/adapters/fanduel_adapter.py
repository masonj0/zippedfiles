import copy
import httpx
from datetime import datetime
from paddock_parser.normalizer import (
    NormalizedRace,
    NormalizedRunner,
    canonical_track_key,
    canonical_race_key,
)
from ..sources import (
    RawRaceDocument,
    register_adapter,
    RunnerDoc,
    FieldConfidence,
)
from .base_v3 import BaseAdapterV3


@register_adapter
class FanDuelAdapter(BaseAdapterV3):
    source_id = "fanduel"

    _GRAPHQL_ENDPOINT = "https://api.racing.fanduel.com/cosmo/v1/graphql"
    _HEADERS = {
        "content-type": "application/json",
        "user-agent": "Mozilla/5.0 (Windows NT 10.0; Win64; x64) AppleWebKit/537.36 (KHTML, like Gecko) Chrome/124.0.0.0 Safari/537.36",
    }

    _SCHEDULE_PAYLOAD = {
        "operationName": "getLhnInfo",
        "variables": {
            "withGreyhounds": False,
            "brand": "FDR",
            "product": "TVG5",
            "device": "Desktop",
            "noLoggedIn": True,
            "wagerProfile": "FDR-Generic",
        },
        "query": 'query getLhnInfo($wagerProfile: String, $withGreyhounds: Boolean, $noLoggedIn: Boolean!, $product: String, $device: String, $brand: String) {\n  scheduleRaces: tracks(profile: $wagerProfile) {\n    id\n    races(\n      filter: {status: ["MO", "O", "SK", "IC"], allRaceClasses: $withGreyhounds}\n      page: {results: 2, current: 0}\n      sort: {byMTP: ASC}\n    ) {\n      id\n      tvgRaceId\n      mtp\n      number\n      postTime\n      isGreyhound\n      location {\n        country\n        __typename\n      }\n      track {\n        id\n        isFavorite @skip(if: $noLoggedIn)\n        code\n        name\n        perfAbbr\n        featured\n        hasWagersToday @skip(if: $noLoggedIn)\n        __typename\n      }\n      type {\n        code\n        __typename\n      }\n      __typename\n    }\n    __typename\n  }\n}\n',
    }

    _DETAILS_PAYLOAD = {
        "operationName": "getGraphRaceBettingInterest",
        "variables": {"tvgRaceIds": [], "tvgRaceIdsBiPartial": [], "wagerProfile": "FDR-Generic"},
        "query": "query getGraphRaceBettingInterest($tvgRaceIds: [Long], $tvgRaceIdsBiPartial: [Long], $wagerProfile: String) {\n  races: races(\n    tvgRaceIds: $tvgRaceIds\n    profile: $wagerProfile\n    sorts: [{byRaceNumber: ASC}]\n  ) {\n    id\n    tvgRaceId\n    bettingInterests {\n      biNumber\n      currentOdds {\n        numerator\n        denominator\n        __typename\n      }\n      runners {\n        runnerId\n        scratched\n        horseName\n        jockey\n        trainer\n        __typename\n      }\n      __typename\n    }\n    __typename\n  }\n}\n",
    }

    async def _fetch_schedule(self, client: httpx.AsyncClient) -> list[dict]:
        """Phase 1: Fetches the race schedule and creates an interim list."""
        response = await client.post(
            self._GRAPHQL_ENDPOINT, headers=self._HEADERS, json=self._SCHEDULE_PAYLOAD, timeout=10.0
        )
        response.raise_for_status()
        schedule_data = response.json()

        interim_races = []
        tracks = schedule_data.get("data", {}).get("scheduleRaces", [])
        for track in tracks:
            for race in track.get("races", []):
                race_type = race.get("type", {}).get("code")
                if race_type in ["H", "T"]:
                    interim_races.append(
                        {
                            "tvgRaceId": race.get("tvgRaceId"),
                            "race_id": race.get("id"),
                            "track_name": track.get("name"),
                            "race_number": race.get("number"),
                            "post_time": datetime.fromisoformat(race.get("postTime")),
                            "race_type": race_type,
                        }
                    )
        return interim_races

    async def _fetch_race_details(self, client: httpx.AsyncClient, tvg_race_id: int) -> dict:
        """Fetches the detailed information for a single race."""
        payload = copy.deepcopy(self._DETAILS_PAYLOAD)
        payload["variables"]["tvgRaceIds"] = [tvg_race_id]

        response = await client.post(
            self._GRAPHQL_ENDPOINT, headers=self._HEADERS, json=payload, timeout=10.0
        )
        response.raise_for_status()
        return response.json()

    def _calculate_odds(self, odds_data: dict) -> float | None:
        """Calculates odds from numerator and denominator."""
        if not odds_data:
            return None
        numerator = odds_data.get("numerator")
        denominator = odds_data.get("denominator")
        if numerator is None:
            return None
        if denominator is not None and denominator != 0:
            return numerator / denominator
        return float(numerator)

    async def fetch(self) -> list[RawRaceDocument]:
        """Orchestrates the two-stage fetch process."""
        normalized_races = []
        async with httpx.AsyncClient() as client:
            # Phase 1: Get the schedule
            interim_races = await self._fetch_schedule(client)

            # Phase 2: Get details for each race
            for interim_race in interim_races:
                details_data = await self._fetch_race_details(client, interim_race["tvgRaceId"])

                race_details_list = details_data.get("data", {}).get("races", [])
                if not race_details_list:
                    continue

                race_details = race_details_list[0]
                runners = []
                for interest in race_details.get("bettingInterests", []):
                    runner_info = interest.get("runners", [{}])[0]
                    if not runner_info:
                        continue

                    normalized_runner = NormalizedRunner(
                        runner_id=f"{interim_race['race_id']}-{interest.get('biNumber')}",
                        name=runner_info.get("horseName"),
<<<<<<< HEAD
                        saddle_cloth=interest.get("biNumber"),
                        jockey_name=runner_info.get("jockey"),
                        trainer_name=runner_info.get("trainer"),
                        odds_decimal=self._calculate_odds(interest.get("currentOdds")),
                    )
                    runners.append(normalized_runner)

                track_key = canonical_track_key(interim_race["track_name"])
                race_key = canonical_race_key(
                    track_key, interim_race["post_time"].strftime("%H%M")
=======
                        runner_number=interest.get("biNumber"),
                        jockey=runner_info.get("jockey"),
                        trainer=runner_info.get("trainer"),
                        is_scratched=runner_info.get("scratched", False),
                        odds=self._calculate_odds(interest.get("currentOdds")),
                    )
                    runners.append(normalized_runner)

                normalized_race = NormalizedRace(
                    race_id=interim_race["race_id"],
                    track_id=None,  # Not available in this flow
                    track_name=interim_race["track_name"],
                    race_number=interim_race["race_number"],
                    post_time=interim_race["post_time"],
                    race_type=interim_race["race_type"],
                    runners=runners,
>>>>>>> 12f0b539
                )

                raw_doc = RawRaceDocument(
                    source_id=self.source_id,
<<<<<<< HEAD
                    fetched_at=datetime.now().isoformat(),
                    track_key=track_key,
                    race_key=race_key,
                    start_time_iso=interim_race["post_time"].isoformat(),
                    runners=[
                        RunnerDoc(
                            runner_id=r.runner_id,
                            name=FieldConfidence(r.name, 0.9, self.source_id),
                            number=FieldConfidence(r.saddle_cloth, 0.9, self.source_id),
                        )
                        for r in runners
                    ],
=======
                    race_id=normalized_race.race_id,
                    document=normalized_race,
>>>>>>> 12f0b539
                )
                normalized_races.append(raw_doc)

        return normalized_races<|MERGE_RESOLUTION|>--- conflicted
+++ resolved
@@ -119,7 +119,7 @@
                     normalized_runner = NormalizedRunner(
                         runner_id=f"{interim_race['race_id']}-{interest.get('biNumber')}",
                         name=runner_info.get("horseName"),
-<<<<<<< HEAD
+
                         saddle_cloth=interest.get("biNumber"),
                         jockey_name=runner_info.get("jockey"),
                         trainer_name=runner_info.get("trainer"),
@@ -130,29 +130,12 @@
                 track_key = canonical_track_key(interim_race["track_name"])
                 race_key = canonical_race_key(
                     track_key, interim_race["post_time"].strftime("%H%M")
-=======
-                        runner_number=interest.get("biNumber"),
-                        jockey=runner_info.get("jockey"),
-                        trainer=runner_info.get("trainer"),
-                        is_scratched=runner_info.get("scratched", False),
-                        odds=self._calculate_odds(interest.get("currentOdds")),
-                    )
-                    runners.append(normalized_runner)
-
-                normalized_race = NormalizedRace(
-                    race_id=interim_race["race_id"],
-                    track_id=None,  # Not available in this flow
-                    track_name=interim_race["track_name"],
-                    race_number=interim_race["race_number"],
-                    post_time=interim_race["post_time"],
-                    race_type=interim_race["race_type"],
-                    runners=runners,
->>>>>>> 12f0b539
+ 
                 )
 
                 raw_doc = RawRaceDocument(
                     source_id=self.source_id,
-<<<<<<< HEAD
+
                     fetched_at=datetime.now().isoformat(),
                     track_key=track_key,
                     race_key=race_key,
@@ -164,11 +147,7 @@
                             number=FieldConfidence(r.saddle_cloth, 0.9, self.source_id),
                         )
                         for r in runners
-                    ],
-=======
-                    race_id=normalized_race.race_id,
-                    document=normalized_race,
->>>>>>> 12f0b539
+                 
                 )
                 normalized_races.append(raw_doc)
 
